--- conflicted
+++ resolved
@@ -195,15 +195,7 @@
             read_only_group = std::make_unique<Group>(config.path, config.encryption_key.data(), Group::mode_ReadOnly);
         }
         else {
-<<<<<<< HEAD
-#if REALM_ENABLE_SYNC
-            bool server_synchronization_mode = bool(config.sync_config);
-#else
-            bool server_synchronization_mode = false;
-#endif
-=======
             bool server_synchronization_mode = bool(config.sync_config) || config.force_sync_history;
->>>>>>> 300a2d6f
             if (server_synchronization_mode) {
 #if REALM_ENABLE_SYNC
                 history = realm::sync::make_sync_history(config.path);
@@ -380,7 +372,6 @@
     add_schema_change_handler();
 
     // Cancel the write transaction if we exit this function before committing it
-    // FIXME: don't cancel if in_transaction == true
     struct WriteTransactionGuard {
         Realm& realm;
         bool& in_transaction;
