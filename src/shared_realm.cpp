////////////////////////////////////////////////////////////////////////////
//
// Copyright 2015 Realm Inc.
//
// Licensed under the Apache License, Version 2.0 (the "License");
// you may not use this file except in compliance with the License.
// You may obtain a copy of the License at
//
// http://www.apache.org/licenses/LICENSE-2.0
//
// Unless required by applicable law or agreed to in writing, software
// distributed under the License is distributed on an "AS IS" BASIS,
// WITHOUT WARRANTIES OR CONDITIONS OF ANY KIND, either express or implied.
// See the License for the specific language governing permissions and
// limitations under the License.
//
////////////////////////////////////////////////////////////////////////////

#include "shared_realm.hpp"

#include "impl/handover.hpp"
#include "impl/realm_coordinator.hpp"
#include "impl/transact_log_handler.hpp"

#include "binding_context.hpp"
#include "object_schema.hpp"
#include "object_store.hpp"
#include "schema.hpp"
#include "thread_confined.hpp"

#include "util/format.hpp"

#include <realm/history.hpp>
<<<<<<< HEAD
#include <realm/sync/history.hpp>
=======
#else
#include <realm/commit_log.hpp>
#endif

#if REALM_ENABLE_SYNC
#include <realm/sync/history.hpp>
#endif
>>>>>>> 25be3fd7
#include <realm/util/scope_exit.hpp>

using namespace realm;
using namespace realm::_impl;

Realm::Realm(Config config)
: m_config(std::move(config))
{
    open_with_config(m_config, m_history, m_shared_group, m_read_only_group, this);

    if (m_read_only_group) {
        m_group = m_read_only_group.get();
    }
}

void Realm::init(std::shared_ptr<_impl::RealmCoordinator> coordinator)
{
    // if there is an existing realm at the current path steal its schema/column mapping
    if (auto existing = coordinator ? coordinator->get_schema() : nullptr) {
        m_schema = *existing;
        m_schema_version = coordinator->get_schema_version();
    }
    else {
        // otherwise get the schema from the group
        m_schema_version = ObjectStore::get_schema_version(read_group());
        m_schema = ObjectStore::schema_from_group(read_group());

        if (m_shared_group) {
            m_schema_transaction_version = m_shared_group->get_version_of_current_transaction().version;
            m_shared_group->end_read();
            m_group = nullptr;
        }
    }

    m_coordinator = std::move(coordinator);

    if (m_config.schema) {
        try {
            auto schema = std::move(*m_config.schema);
            m_config.schema = util::none;
            update_schema(std::move(schema), m_config.schema_version,
                          std::move(m_config.migration_function));
        }
        catch (...) {
            m_coordinator = nullptr; // don't try to unregister in the destructor as it'll deadlock
            throw;
        }
    }

}

REALM_NOINLINE static void translate_file_exception(StringData path, bool read_only=false)
{
    try {
        throw;
    }
    catch (util::File::PermissionDenied const& ex) {
        throw RealmFileException(RealmFileException::Kind::PermissionDenied, ex.get_path(),
                                 util::format("Unable to open a realm at path '%1'. Please use a path where your app has %2 permissions.",
                                              ex.get_path(), read_only ? "read" : "read-write"),
                                 ex.what());
    }
    catch (util::File::Exists const& ex) {
        throw RealmFileException(RealmFileException::Kind::Exists, ex.get_path(),
                                 util::format("File at path '%1' already exists.", ex.get_path()),
                                 ex.what());
    }
    catch (util::File::NotFound const& ex) {
        throw RealmFileException(RealmFileException::Kind::NotFound, ex.get_path(),
                                 util::format("Directory at path '%1' does not exist.", ex.get_path()), ex.what());
    }
    catch (util::File::AccessError const& ex) {
        // Errors for `open()` include the path, but other errors don't. We
        // don't want two copies of the path in the error, so strip it out if it
        // appears, and then include it in our prefix.
        std::string underlying = ex.what();
        auto pos = underlying.find(ex.get_path());
        if (pos != std::string::npos && pos > 0) {
            // One extra char at each end for the quotes
            underlying.replace(pos - 1, ex.get_path().size() + 2, "");
        }
        throw RealmFileException(RealmFileException::Kind::AccessError, ex.get_path(),
                                 util::format("Unable to open a realm at path '%1': %2.", ex.get_path(), underlying), ex.what());
    }
    catch (IncompatibleLockFile const& ex) {
        throw RealmFileException(RealmFileException::Kind::IncompatibleLockFile, path,
                                 "Realm file is currently open in another process "
                                 "which cannot share access with this process. "
                                 "All processes sharing a single file must be the same architecture.",
                                 ex.what());
    }
    catch (FileFormatUpgradeRequired const& ex) {
        throw RealmFileException(RealmFileException::Kind::FormatUpgradeRequired, path,
                                 "The Realm file format must be allowed to be upgraded "
                                 "in order to proceed.",
                                 ex.what());
    }
}

void Realm::open_with_config(const Config& config,
                             std::unique_ptr<Replication>& history,
                             std::unique_ptr<SharedGroup>& shared_group,
                             std::unique_ptr<Group>& read_only_group,
                             Realm* realm)
{
    if (config.encryption_key.data() && config.encryption_key.size() != 64) {
        throw InvalidEncryptionKeyException();
    }
    try {
        if (config.read_only()) {
            read_only_group = std::make_unique<Group>(config.path, config.encryption_key.data(), Group::mode_ReadOnly);
        }
        else {
            // FIXME: The SharedGroup constructor, when called below, will
            // throw a C++ exception if server_synchronization_mode is
            // inconsistent with the accessed Realm file. This exception
            // probably has to be transmuted to an NSError.
<<<<<<< HEAD
            bool server_synchronization_mode = bool(config.sync_server_url || config.sync_config);
            if (server_synchronization_mode) {
                history = realm::sync::make_sync_history(config.path);
            }
            else {
                history = realm::make_in_realm_history(config.path);
            }

=======
            bool server_synchronization_mode = bool(config.sync_config);
            if (server_synchronization_mode) {
#if REALM_ENABLE_SYNC
                history = realm::sync::make_sync_history(config.path);
#endif
            }
            else {
#if REALM_VER_MAJOR >= 2
                history = realm::make_in_realm_history(config.path);
#else
                history = realm::make_client_history(config.path, config.encryption_key.data());
#endif
            }
#ifdef REALM_GROUP_SHARED_OPTIONS_HPP
>>>>>>> 25be3fd7
            SharedGroupOptions options;
            options.durability = config.in_memory ? SharedGroupOptions::Durability::MemOnly :
                                                    SharedGroupOptions::Durability::Full;
            options.encryption_key = config.encryption_key.data();
            options.allow_file_format_upgrade = !config.disable_format_upgrade;
            options.upgrade_callback = [&](int from_version, int to_version) {
                if (realm) {
                    realm->upgrade_initial_version = from_version;
                    realm->upgrade_final_version = to_version;
                }
            };
            shared_group = std::make_unique<SharedGroup>(*history, options);
        }
    }
    catch (...) {
        translate_file_exception(config.path, config.read_only());
    }
}

Realm::~Realm()
{
    if (m_coordinator) {
        m_coordinator->unregister_realm(this);
    }
}

Group& Realm::read_group()
{
    if (!m_group) {
        m_group = &const_cast<Group&>(m_shared_group->begin_read());
        add_schema_change_handler();
    }
    return *m_group;
}

void Realm::Internal::begin_read(Realm& realm, VersionID version_id)
{
    REALM_ASSERT(!realm.m_group);
    realm.m_group = &const_cast<Group&>(realm.m_shared_group->begin_read(version_id));
    realm.add_schema_change_handler();
}

SharedRealm Realm::get_shared_realm(Config config)
{
    auto coordinator = RealmCoordinator::get_coordinator(config.path);
    return coordinator->get_realm(std::move(config));
}

void Realm::set_schema(Schema schema, uint64_t version)
{
    schema.copy_table_columns_from(m_schema);
    m_schema = schema;
    m_coordinator->update_schema(schema, version);
}

bool Realm::read_schema_from_group_if_needed()
{
    // schema of read-only Realms can't change
    if (m_read_only_group)
        return false;

    Group& group = read_group();
    auto current_version = m_shared_group->get_version_of_current_transaction().version;
    if (m_schema_transaction_version == current_version)
        return false;

    m_schema = ObjectStore::schema_from_group(group);
    m_schema_version = ObjectStore::get_schema_version(group);
    m_schema_transaction_version = current_version;
    return true;
}

void Realm::reset_file_if_needed(Schema const& schema, uint64_t version, std::vector<SchemaChange>& required_changes)
{
    if (m_schema_version == ObjectStore::NotVersioned)
        return;
    if (m_schema_version == version && !ObjectStore::needs_migration(required_changes))
        return;

    // FIXME: this does not work if multiple processes try to open the file at
    // the same time, or even multiple threads if there is not any external
    // synchronization. The latter is probably fixable, but making it
    // multi-process-safe requires some sort of multi-process exclusive lock
    m_group = nullptr;
    m_shared_group = nullptr;
    m_history = nullptr;
    util::File::remove(m_config.path);

    open_with_config(m_config, m_history, m_shared_group, m_read_only_group, this);
    m_schema = ObjectStore::schema_from_group(read_group());
    m_schema_version = ObjectStore::get_schema_version(read_group());
    required_changes = m_schema.compare(schema);
}

void Realm::update_schema(Schema schema, uint64_t version, MigrationFunction migration_function)
{
    schema.validate();
    read_schema_from_group_if_needed();
    std::vector<SchemaChange> required_changes = m_schema.compare(schema);

    auto no_changes_required = [&] {
        switch (m_config.schema_mode) {
            case SchemaMode::Automatic:
                if (version < m_schema_version && m_schema_version != ObjectStore::NotVersioned) {
                    throw InvalidSchemaVersionException(m_schema_version, version);
                }
                if (version == m_schema_version) {
                    if (required_changes.empty()) {
                        set_schema(std::move(schema), version);
                        return true;
                    }
                    ObjectStore::verify_no_migration_required(required_changes);
                }
                return false;

            case SchemaMode::ReadOnly:
                if (version != m_schema_version)
                    throw InvalidSchemaVersionException(m_schema_version, version);
                ObjectStore::verify_no_migration_required(m_schema.compare(schema));
                set_schema(std::move(schema), version);
                return true;

            case SchemaMode::ResetFile:
                reset_file_if_needed(schema, version, required_changes);
                return required_changes.empty();

            case SchemaMode::Additive:
                if (required_changes.empty()) {
                    set_schema(std::move(schema), version);
                    return version == m_schema_version;
                }
                ObjectStore::verify_valid_additive_changes(required_changes);
                return false;

            case SchemaMode::Manual:
                if (version < m_schema_version && m_schema_version != ObjectStore::NotVersioned) {
                    throw InvalidSchemaVersionException(m_schema_version, version);
                }
                if (version == m_schema_version) {
                    ObjectStore::verify_no_changes_required(required_changes);
                    return true;
                }
                return false;
        }
        __builtin_unreachable();
    };

    if (no_changes_required())
        return;
    // Either the schema version has changed or we need to do non-migration changes

    m_group->set_schema_change_notification_handler(nullptr);
    transaction::begin_without_validation(*m_shared_group);
    add_schema_change_handler();

    // Cancel the write transaction if we exit this function before committing it
    struct WriteTransactionGuard {
        Realm& realm;
        ~WriteTransactionGuard() { if (realm.is_in_transaction()) realm.cancel_transaction(); }
    } write_transaction_guard{*this};

    // If beginning the write transaction advanced the version, then someone else
    // may have updated the schema and we need to re-read it
    // We can't just begin the write transaction before checking anything because
    // that means that write transactions would block opening Realms in other processes
    if (read_schema_from_group_if_needed()) {
        required_changes = m_schema.compare(schema);
        if (no_changes_required())
            return;
    }

    bool additive = m_config.schema_mode == SchemaMode::Additive;
    if (migration_function && !additive) {
        auto wrapper = [&] {
            SharedRealm old_realm(new Realm(m_config));
            old_realm->init(nullptr);
            // Need to open in read-write mode so that it uses a SharedGroup, but
            // users shouldn't actually be able to write via the old realm
            old_realm->m_config.schema_mode = SchemaMode::ReadOnly;

            migration_function(old_realm, shared_from_this(), m_schema);
        };
        ObjectStore::apply_schema_changes(read_group(), m_schema, m_schema_version,
                                          schema, version, m_config.schema_mode, required_changes, wrapper);
    }
    else {
        ObjectStore::apply_schema_changes(read_group(), m_schema, m_schema_version,
                                          schema, version, m_config.schema_mode, required_changes);
        REALM_ASSERT_DEBUG(additive || (required_changes = ObjectStore::schema_from_group(read_group()).compare(schema)).empty());
    }

    commit_transaction();
    m_coordinator->update_schema(m_schema, version);
}

void Realm::add_schema_change_handler()
{
    if (m_config.schema_mode == SchemaMode::Additive) {
        m_group->set_schema_change_notification_handler([&] {
            auto new_schema = ObjectStore::schema_from_group(read_group());
            auto required_changes = m_schema.compare(new_schema);
            ObjectStore::verify_valid_additive_changes(required_changes);
            m_schema.copy_table_columns_from(new_schema);
            m_coordinator->update_schema(m_schema, m_schema_version);
        });
    }
}

static void check_read_write(Realm *realm)
{
    if (realm->config().read_only()) {
        throw InvalidTransactionException("Can't perform transactions on read-only Realms.");
    }
}

void Realm::verify_thread() const
{
    if (m_thread_id != util::get_thread_id()) {
        throw IncorrectThreadException();
    }
}

void Realm::verify_in_write() const
{
    if (!is_in_transaction()) {
        throw InvalidTransactionException("Cannot modify managed objects outside of a write transaction.");
    }
}

bool Realm::is_in_transaction() const noexcept
{
    if (!m_shared_group) {
        return false;
    }
    return m_shared_group->get_transact_stage() == SharedGroup::transact_Writing;
}

void Realm::begin_transaction()
{
    check_read_write(this);
    verify_thread();

    if (is_in_transaction()) {
        throw InvalidTransactionException("The Realm is already in a write transaction");
    }

    // make sure we have a read transaction
    read_group();

    transaction::begin(*m_shared_group, m_binding_context.get(), m_config.schema_mode);
}

void Realm::commit_transaction()
{
    check_read_write(this);
    verify_thread();

    if (!is_in_transaction()) {
        throw InvalidTransactionException("Can't commit a non-existing write transaction");
    }

    transaction::commit(*m_shared_group, m_binding_context.get());
    m_coordinator->send_commit_notifications(*this);
}

void Realm::cancel_transaction()
{
    check_read_write(this);
    verify_thread();

    if (!is_in_transaction()) {
        throw InvalidTransactionException("Can't cancel a non-existing write transaction");
    }

    transaction::cancel(*m_shared_group, m_binding_context.get());
}

void Realm::invalidate()
{
    verify_thread();
    check_read_write(this);

    if (is_in_transaction()) {
        cancel_transaction();
    }
    if (!m_group) {
        return;
    }

    m_shared_group->end_read();
    m_group = nullptr;
}

bool Realm::compact()
{
    verify_thread();

    if (m_config.read_only()) {
        throw InvalidTransactionException("Can't compact a read-only Realm");
    }
    if (is_in_transaction()) {
        throw InvalidTransactionException("Can't compact a Realm within a write transaction");
    }

    Group& group = read_group();
    for (auto &object_schema : m_schema) {
        ObjectStore::table_for_object_type(group, object_schema.name)->optimize();
    }
    m_shared_group->end_read();
    m_group = nullptr;

    return m_shared_group->compact();
}

void Realm::write_copy(StringData path, BinaryData key)
{
    if (key.data() && key.size() != 64) {
        throw InvalidEncryptionKeyException();
    }
    verify_thread();
    try {
        read_group().write(path, key.data());
    }
    catch (...) {
        translate_file_exception(path);
    }
}

void Realm::notify()
{
    if (is_closed()) {
        return;
    }

    verify_thread();

    if (m_shared_group->has_changed()) { // Throws
        if (m_binding_context) {
            m_binding_context->changes_available();
        }
        if (m_auto_refresh) {
            if (m_group) {
                m_coordinator->advance_to_ready(*this);
            }
            else if (m_binding_context) {
                m_binding_context->did_change({}, {});
            }
        }
    }
    else {
        m_coordinator->process_available_async(*this);
    }
}

bool Realm::refresh()
{
    verify_thread();
    check_read_write(this);

    // can't be any new changes if we're in a write transaction
    if (is_in_transaction()) {
        return false;
    }

    // advance transaction if database has changed
    if (!m_shared_group->has_changed()) { // Throws
        return false;
    }

    if (m_group) {
        transaction::advance(*m_shared_group, m_binding_context.get(), m_config.schema_mode);
        m_coordinator->process_available_async(*this);
    }
    else {
        // Create the read transaction
        read_group();
    }

    return true;
}

bool Realm::can_deliver_notifications() const noexcept
{
    if (m_config.read_only()) {
        return false;
    }

    if (m_binding_context && !m_binding_context->can_deliver_notifications()) {
        return false;
    }

    return true;
}

uint64_t Realm::get_schema_version(const realm::Realm::Config &config)
{
    auto coordinator = RealmCoordinator::get_existing_coordinator(config.path);
    if (coordinator) {
        return coordinator->get_schema_version();
    }

    return ObjectStore::get_schema_version(Realm(config).read_group());
}

void Realm::close()
{
    if (m_coordinator) {
        m_coordinator->unregister_realm(this);
    }

    m_group = nullptr;
    m_shared_group = nullptr;
    m_history = nullptr;
    m_read_only_group = nullptr;
    m_binding_context = nullptr;
    m_coordinator = nullptr;
}

util::Optional<int> Realm::file_format_upgraded_from_version() const
{
    if (upgrade_initial_version != upgrade_final_version) {
        return upgrade_initial_version;
    }
    return util::none;
}

bool Realm::refresh_sync_access_token(std::string access_token, StringData path, util::Optional<std::string> sync_url)
{
    auto coordinator = realm::_impl::RealmCoordinator::get_existing_coordinator(path);
    if (coordinator) {
        coordinator->refresh_sync_access_token(std::move(access_token), std::move(sync_url));
        return true;
    } else {
        return false;
    }
}

Realm::HandoverPackage::HandoverPackage(HandoverPackage&&) = default;
Realm::HandoverPackage& Realm::HandoverPackage::operator=(HandoverPackage&&) = default;
Realm::HandoverPackage::VersionID::VersionID() : VersionID(SharedGroup::VersionID()) { }

// Precondition: `m_version` is not greater than `new_version`
// Postcondition: `m_version` is equal to `new_version`
void Realm::HandoverPackage::advance_to_version(VersionID new_version)
{
    if (SharedGroup::VersionID(new_version) == SharedGroup::VersionID(m_version_id)) {
        return;
    }
    REALM_ASSERT_DEBUG((SharedGroup::VersionID(new_version) > SharedGroup::VersionID(m_version_id)));

    // Open `Realm` at handover version
    _impl::RealmCoordinator& coordinator = get_coordinator();
    Realm::Config config = coordinator.get_config();
    config.cache = false;
    SharedRealm realm = coordinator.get_realm(config);
    REALM_ASSERT(!realm->is_in_read_transaction());
    realm->m_group = &const_cast<Group&>(realm->m_shared_group->begin_read(m_version_id));

    // Import handover, advance version, and then repackage for handover
    auto objects = realm->accept_handover(std::move(*this));
    transaction::advance(*realm->m_shared_group, realm->m_binding_context.get(),
                         realm->m_config.schema_mode, new_version);
    *this = realm->package_for_handover(std::move(objects));
}

Realm::HandoverPackage::~HandoverPackage()
{
    if (is_awaiting_import()) {
        get_coordinator().get_realm()->m_shared_group->unpin_version(m_version_id);
        mark_not_awaiting_import();
    }
}

Realm::HandoverPackage Realm::package_for_handover(std::vector<AnyThreadConfined> objects_to_hand_over)
{
    verify_thread();
    if (is_in_transaction()) {
        throw InvalidTransactionException("Cannot package handover during a write transaction.");
    }

    HandoverPackage handover;
    auto version_id = m_shared_group->pin_version();
    handover.m_version_id = version_id;
    handover.m_source_realm = shared_from_this();
    // Since `m_source_realm` is used to determine if we need to unpin when destroyed,
    // `m_source_realm` should only be set after `pin_version` succeeds in case it throws.

    handover.m_objects.reserve(objects_to_hand_over.size());
    for (auto &object : objects_to_hand_over) {
        REALM_ASSERT(object.get_realm().get() == this);
        handover.m_objects.push_back(object.export_for_handover());
    }

    return handover;
}

std::vector<AnyThreadConfined> Realm::accept_handover(Realm::HandoverPackage handover)
{
    verify_thread();

    if (!handover.is_awaiting_import()) {
        throw std::logic_error("Handover package must not be imported more than once.");
    }

    auto unpin_version = util::make_scope_exit([&]() noexcept {
        m_shared_group->unpin_version(handover.m_version_id);
        handover.mark_not_awaiting_import();
    });

    if (is_in_transaction()) {
        throw InvalidTransactionException("Cannot accept handover during a write transaction.");
    }

    // Ensure we're on the same version as the handover
    if (!m_group) {
        // A read transaction doesn't yet exist, so create at the handover version
        m_group = &const_cast<Group&>(m_shared_group->begin_read(handover.m_version_id));
        add_schema_change_handler();
    }
    else {
        auto current_version = m_shared_group->get_version_of_current_transaction();

        if (SharedGroup::VersionID(handover.m_version_id) <= current_version) {
            // The handover is behind, so advance it to our version
            handover.advance_to_version(current_version);
        } else {
            // We're behind, so advance to the handover's version
            transaction::advance(*m_shared_group, m_binding_context.get(),
                                 m_config.schema_mode, handover.m_version_id);
            m_coordinator->process_available_async(*this);
        }
    }

    std::vector<AnyThreadConfined> objects;
    objects.reserve(handover.m_objects.size());
    for (auto &object : handover.m_objects) {
        objects.push_back(std::move(object).import_from_handover(shared_from_this()));
    }

    // Avoid weird partial-refresh semantics when importing old packages
    refresh();

    return objects;
}

MismatchedConfigException::MismatchedConfigException(StringData message, StringData path)
: std::logic_error(util::format(message.data(), path)) { }<|MERGE_RESOLUTION|>--- conflicted
+++ resolved
@@ -31,18 +31,11 @@
 #include "util/format.hpp"
 
 #include <realm/history.hpp>
-<<<<<<< HEAD
-#include <realm/sync/history.hpp>
-=======
-#else
-#include <realm/commit_log.hpp>
-#endif
+#include <realm/util/scope_exit.hpp>
 
 #if REALM_ENABLE_SYNC
 #include <realm/sync/history.hpp>
 #endif
->>>>>>> 25be3fd7
-#include <realm/util/scope_exit.hpp>
 
 using namespace realm;
 using namespace realm::_impl;
@@ -159,16 +152,6 @@
             // throw a C++ exception if server_synchronization_mode is
             // inconsistent with the accessed Realm file. This exception
             // probably has to be transmuted to an NSError.
-<<<<<<< HEAD
-            bool server_synchronization_mode = bool(config.sync_server_url || config.sync_config);
-            if (server_synchronization_mode) {
-                history = realm::sync::make_sync_history(config.path);
-            }
-            else {
-                history = realm::make_in_realm_history(config.path);
-            }
-
-=======
             bool server_synchronization_mode = bool(config.sync_config);
             if (server_synchronization_mode) {
 #if REALM_ENABLE_SYNC
@@ -176,14 +159,8 @@
 #endif
             }
             else {
-#if REALM_VER_MAJOR >= 2
                 history = realm::make_in_realm_history(config.path);
-#else
-                history = realm::make_client_history(config.path, config.encryption_key.data());
-#endif
             }
-#ifdef REALM_GROUP_SHARED_OPTIONS_HPP
->>>>>>> 25be3fd7
             SharedGroupOptions options;
             options.durability = config.in_memory ? SharedGroupOptions::Durability::MemOnly :
                                                     SharedGroupOptions::Durability::Full;
@@ -610,17 +587,6 @@
     return util::none;
 }
 
-bool Realm::refresh_sync_access_token(std::string access_token, StringData path, util::Optional<std::string> sync_url)
-{
-    auto coordinator = realm::_impl::RealmCoordinator::get_existing_coordinator(path);
-    if (coordinator) {
-        coordinator->refresh_sync_access_token(std::move(access_token), std::move(sync_url));
-        return true;
-    } else {
-        return false;
-    }
-}
-
 Realm::HandoverPackage::HandoverPackage(HandoverPackage&&) = default;
 Realm::HandoverPackage& Realm::HandoverPackage::operator=(HandoverPackage&&) = default;
 Realm::HandoverPackage::VersionID::VersionID() : VersionID(SharedGroup::VersionID()) { }
