--- conflicted
+++ resolved
@@ -32,10 +32,7 @@
 namespace {
 template<typename Derived>
 struct MarkDirtyMixin  {
-<<<<<<< HEAD
 #if REALM_VER_MAJOR >= 2
-=======
->>>>>>> ace2f699
     bool mark_dirty(size_t row, size_t col, _impl::Instruction instr=_impl::instr_Set)
     {
         // Ignore SetDefault and SetUnique as those conceptually cannot be
@@ -57,29 +54,12 @@
     bool set_mixed(size_t c, size_t r, const Mixed&, _impl::Instruction i) { return mark_dirty(r, c, i); }
     bool set_link(size_t c, size_t r, size_t, size_t, _impl::Instruction i) { return mark_dirty(r, c, i); }
     bool set_null(size_t c, size_t r, _impl::Instruction i, size_t) { return mark_dirty(r, c, i); }
-<<<<<<< HEAD
-#else
     bool mark_dirty(size_t row, size_t col)
     {
         static_cast<Derived *>(this)->mark_dirty(row, col);
         return true;
     }
 
-    bool set_int(size_t col, size_t row, int_fast64_t) { return mark_dirty(row, col); }
-    bool set_bool(size_t col, size_t row, bool) { return mark_dirty(row, col); }
-    bool set_float(size_t col, size_t row, float) { return mark_dirty(row, col); }
-    bool set_double(size_t col, size_t row, double) { return mark_dirty(row, col); }
-    bool set_string(size_t col, size_t row, StringData) { return mark_dirty(row, col); }
-    bool set_binary(size_t col, size_t row, BinaryData) { return mark_dirty(row, col); }
-    bool set_olddatetime(size_t col, size_t row, OldDateTime) { return mark_dirty(row, col); }
-    bool set_timestamp(size_t col, size_t row, Timestamp) { return mark_dirty(row, col); }
-    bool set_table(size_t col, size_t row) { return mark_dirty(row, col); }
-    bool set_mixed(size_t col, size_t row, const Mixed&) { return mark_dirty(row, col); }
-    bool set_link(size_t col, size_t row, size_t, size_t) { return mark_dirty(row, col); }
-    bool set_null(size_t col, size_t row) { return mark_dirty(row, col); }
-#endif
-=======
->>>>>>> ace2f699
 
     bool add_int(size_t col, size_t row, size_t) { return mark_dirty(row, col); }
     bool nullify_link(size_t col, size_t row, size_t) { return mark_dirty(row, col); }
@@ -735,10 +715,7 @@
     }
 
     bool swap_rows(size_t row_ndx_1, size_t row_ndx_2) {
-<<<<<<< HEAD
-=======
         REALM_ASSERT(row_ndx_1 < row_ndx_2);
->>>>>>> ace2f699
         for (auto& list : m_info.lists) {
             if (list.table_ndx == current_table()) {
                 if (list.row_ndx == row_ndx_1)
@@ -752,11 +729,7 @@
         return true;
     }
 
-<<<<<<< HEAD
-    bool change_link_targets(size_t from, size_t to)
-=======
     bool merge_rows(size_t from, size_t to)
->>>>>>> ace2f699
     {
         for (auto& list : m_info.lists) {
             if (list.table_ndx == current_table() && list.row_ndx == from)
