--- conflicted
+++ resolved
@@ -72,13 +72,9 @@
 
     void set_log_level(util::Logger::Level) noexcept;
     void set_logger_factory(SyncLoggerFactory&) noexcept;
-<<<<<<< HEAD
-    void set_error_handler(std::function<sync::Client::ErrorHandler>);
     // Option callback invoked when the thread responsible for running the Sync Client is started
     // and the client has been created (but not started).
     void set_client_thread_listener(realm::ClientThreadListener& listener);
-=======
->>>>>>> 814beb5a
 
     /// Control whether the sync client attempts to reconnect immediately. Only set this to `true` for testing purposes.
     void set_client_should_reconnect_immediately(bool reconnect_immediately);
@@ -141,13 +137,8 @@
     // FIXME: Should probably be util::Logger::Level::error
     util::Logger::Level m_log_level = util::Logger::Level::info;
     SyncLoggerFactory* m_logger_factory = nullptr;
-<<<<<<< HEAD
-    std::function<sync::Client::ErrorHandler> m_error_handler;
     realm::ClientThreadListener* m_client_thread_listener;
-    sync::Client::Reconnect m_client_reconnect_mode = sync::Client::Reconnect::normal;
-=======
     ReconnectMode m_client_reconnect_mode = ReconnectMode::normal;
->>>>>>> 814beb5a
     bool m_client_validate_ssl = true;
 
     // Protects m_users
