////////////////////////////////////////////////////////////////////////////
//
// Copyright 2016 Realm Inc.
//
// Licensed under the Apache License, Version 2.0 (the "License");
// you may not use this file except in compliance with the License.
// You may obtain a copy of the License at
//
// http://www.apache.org/licenses/LICENSE-2.0
//
// Unless required by applicable law or agreed to in writing, software
// distributed under the License is distributed on an "AS IS" BASIS,
// WITHOUT WARRANTIES OR CONDITIONS OF ANY KIND, either express or implied.
// See the License for the specific language governing permissions and
// limitations under the License.
//
////////////////////////////////////////////////////////////////////////////

#ifndef REALM_OS_SYNC_CLIENT_HPP
#define REALM_OS_SYNC_CLIENT_HPP

#include <realm/sync/client.hpp>

#include <thread>

namespace realm {

// Interface for bindings interested in the lifecycle of the Sync Client thread.
class ClientThreadListener {
public:
    // This method is called just before the client is started
    virtual void on_client_thread_ready(sync::Client*) = 0;

    // This method is called just before the client thread is being killed
    // The client should be stopped at this point.
    virtual void on_client_thread_closing(sync::Client*) = 0;
};

namespace _impl {

using ReconnectMode = sync::Client::ReconnectMode;

struct SyncClient {
    sync::Client client;

    SyncClient(std::unique_ptr<util::Logger> logger,
<<<<<<< HEAD
               std::function<sync::Client::ErrorHandler> handler,
               Reconnect reconnect_mode = Reconnect::normal,
               bool verify_ssl = true,
               ClientThreadListener* client_thread_listener = nullptr)
    : client(make_client(*logger, reconnect_mode, verify_ssl)) // Throws
    , m_logger(std::move(logger))
    , m_thread([this, handler=std::move(handler), client_thread_listener=std::move(client_thread_listener)] {
        if (client_thread_listener)
            client_thread_listener->on_client_thread_ready(&client);
        client.set_error_handler(std::move(handler));
=======
               ReconnectMode reconnect_mode = ReconnectMode::normal,
               bool verify_ssl = true)
    : client(make_client(*logger, reconnect_mode, verify_ssl)) // Throws
    , m_logger(std::move(logger))
    , m_thread([this] {
>>>>>>> 814beb5a
        client.run();
        if (client_thread_listener)
            client_thread_listener->on_client_thread_closing(&client);

    }) // Throws
    {
    }

    void stop()
    {
        client.stop();
        if (m_thread.joinable())
            m_thread.join();
    }

    ~SyncClient()
    {
        stop();
    }

private:
    static sync::Client make_client(util::Logger& logger, ReconnectMode reconnect_mode, bool verify_ssl)
    {
        sync::Client::Config config;
        config.logger = &logger;
        config.reconnect_mode = std::move(reconnect_mode);
        config.verify_servers_ssl_certificate = verify_ssl;
        return sync::Client(std::move(config)); // Throws
    }

    const std::unique_ptr<util::Logger> m_logger;
    std::thread m_thread;
};

}
}

#endif // REALM_OS_SYNC_CLIENT_HPP<|MERGE_RESOLUTION|>--- conflicted
+++ resolved
@@ -44,24 +44,14 @@
     sync::Client client;
 
     SyncClient(std::unique_ptr<util::Logger> logger,
-<<<<<<< HEAD
-               std::function<sync::Client::ErrorHandler> handler,
-               Reconnect reconnect_mode = Reconnect::normal,
+               ReconnectMode reconnect_mode = ReconnectMode::normal,
                bool verify_ssl = true,
                ClientThreadListener* client_thread_listener = nullptr)
     : client(make_client(*logger, reconnect_mode, verify_ssl)) // Throws
     , m_logger(std::move(logger))
-    , m_thread([this, handler=std::move(handler), client_thread_listener=std::move(client_thread_listener)] {
+    , m_thread([this, client_thread_listener=std::move(client_thread_listener)] {
         if (client_thread_listener)
             client_thread_listener->on_client_thread_ready(&client);
-        client.set_error_handler(std::move(handler));
-=======
-               ReconnectMode reconnect_mode = ReconnectMode::normal,
-               bool verify_ssl = true)
-    : client(make_client(*logger, reconnect_mode, verify_ssl)) // Throws
-    , m_logger(std::move(logger))
-    , m_thread([this] {
->>>>>>> 814beb5a
         client.run();
         if (client_thread_listener)
             client_thread_listener->on_client_thread_closing(&client);
