###########################################################################
#
# Copyright 2016 Realm Inc.
#
# Licensed under the Apache License, Version 2.0 (the "License");
# you may not use this file except in compliance with the License.
# You may obtain a copy of the License at
#
# http://www.apache.org/licenses/LICENSE-2.0
#
# Unless required by applicable law or agreed to in writing, software
# distributed under the License is distributed on an "AS IS" BASIS,
# WITHOUT WARRANTIES OR CONDITIONS OF ANY KIND, either express or implied.
# See the License for the specific language governing permissions and
# limitations under the License.
#
###########################################################################

set(CMAKE_CXX_STANDARD 14)
set(CMAKE_CXX_STANDARD_REQUIRED on)
set(CMAKE_CXX_EXTENSIONS off)
add_compile_options("$<$<CONFIG:DEBUG>:-DREALM_DEBUG>")
add_compile_options("$<$<CONFIG:COVERAGE>:-DREALM_DEBUG>")
add_compile_options(
    -DREALM_HAVE_CONFIG
    -Wall
    -Wextra
    -Wno-missing-field-initializers
    -Wempty-body
    -Wparentheses
    -Wunknown-pragmas
    -Wunreachable-code
)

if(${CMAKE_CXX_COMPILER_ID} MATCHES "Clang")
    add_compile_options(
        -Wassign-enum
        -Wbool-conversion
        -Wconditional-uninitialized
        -Wconstant-conversion
        -Wenum-conversion
        -Wint-conversion
        -Wmissing-prototypes
        -Wnewline-eof
        -Wshorten-64-to-32
        -Wimplicit-fallthrough
    )
endif()

if(${CMAKE_GENERATOR} STREQUAL "Ninja")
    if(${CMAKE_CXX_COMPILER_ID} MATCHES "Clang")
        set(CMAKE_C_FLAGS "${CMAKE_C_FLAGS} -fcolor-diagnostics")
        set(CMAKE_CXX_FLAGS "${CMAKE_CXX_FLAGS} -fcolor-diagnostics")
    elseif(${CMAKE_CXX_COMPILER_ID} STREQUAL "GNU")
        set(CMAKE_C_FLAGS "${CMAKE_C_FLAGS} -fdiagnostics-color=always")
        set(CMAKE_CXX_FLAGS "${CMAKE_CXX_FLAGS} -fdiagnostics-color=always")
    endif()
endif()

if(APPLE)
    find_library(CF_LIBRARY CoreFoundation)
    list(APPEND PLATFORM_LIBRARIES ${CF_LIBRARY})
elseif(REALM_PLATFORM STREQUAL "Android")
    find_library(ANDROID_LIBRARY android)
    find_library(ANDROID_LOG_LIBRARY log)
    list(APPEND PLATFORM_LIBRARIES ${ANDROID_LIBRARY})
    list(APPEND PLATFORM_LIBRARIES ${ANDROID_LOG_LIBRARY})
<<<<<<< HEAD
=======
endif()

if(REALM_PLATFORM STREQUAL "Node")
    find_library(UV_LIBRARY NAMES uv libuv)
    find_path(UV_INCLUDE_DIR uv.h)

    set(PLATFORM_DEFINES "REALM_PLATFORM_NODE=1")
    list(APPEND PLATFORM_LIBRARIES ${UV_LIBRARY})
>>>>>>> 700f4045
endif()<|MERGE_RESOLUTION|>--- conflicted
+++ resolved
@@ -65,8 +65,6 @@
     find_library(ANDROID_LOG_LIBRARY log)
     list(APPEND PLATFORM_LIBRARIES ${ANDROID_LIBRARY})
     list(APPEND PLATFORM_LIBRARIES ${ANDROID_LOG_LIBRARY})
-<<<<<<< HEAD
-=======
 endif()
 
 if(REALM_PLATFORM STREQUAL "Node")
@@ -75,5 +73,4 @@
 
     set(PLATFORM_DEFINES "REALM_PLATFORM_NODE=1")
     list(APPEND PLATFORM_LIBRARIES ${UV_LIBRARY})
->>>>>>> 700f4045
 endif()