--- conflicted
+++ resolved
@@ -393,22 +393,23 @@
             REQUIRE_INDICES(change.insertions, 13);
             REQUIRE(lst.size() == 14);
             REQUIRE(lst.get(13).get_index() == 4);
-<<<<<<< HEAD
-
-#if REALM_VER_MAJOR >= 2
-            // add a new row with the same primary key
-            write([&] {
-                size_t row = origin->add_empty_row(2);
-                origin->set_int_unique(0, row, 1);
-                origin->get_linklist(1, row)->add(5);
-            });
-            REQUIRE(origin->size() == 4);
-            REQUIRE_INDICES(change.insertions, 14);
-            REQUIRE(lst.size() == 15);
-            REQUIRE(lst.get(14).get_index() == 5);
-#endif
-=======
->>>>>>> ace2f699
+
+            write([&] {
+                origin->swap_rows(2, 3);
+                lv->add(3);
+            });
+            REQUIRE_INDICES(change.insertions, 12);
+            REQUIRE(lst.size() == 13);
+            REQUIRE(lst.get(12).get_index() == 3);
+
+            // delete a row so that it's moved (as it's at the end)
+            write([&] {
+                origin->move_last_over(0);
+                lv->add(4);
+            });
+            REQUIRE_INDICES(change.insertions, 13);
+            REQUIRE(lst.size() == 14);
+            REQUIRE(lst.get(13).get_index() == 4);
         }
     }
 
